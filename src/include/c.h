--- conflicted
+++ resolved
@@ -54,26 +54,6 @@
 #include "pg_config.h"
 #include "pg_config_manual.h"	/* must be after pg_config.h */
 #include "pg_config_os.h"		/* must be before any system header files */
-<<<<<<< HEAD
-#endif
-
-#if _MSC_VER >= 1400 || defined(HAVE_CRTDEFS_H)
-#define errcode __msvc_errcode
-#include <crtdefs.h>
-#undef errcode
-#endif
-
-#if _MSC_VER >= 1800 && defined(USE_FP_STRICT)
-#pragma fenv_access (off)
-#endif
-
-/*
- * We have to include stdlib.h here because it defines many of these macros
- * on some platforms, and we only want our definitions used if stdlib.h doesn't
- * have its own.  The same goes for stddef and stdarg if present.
- */
-=======
->>>>>>> ce1663cd
 
 /* System header files that should be available everywhere in Postgres */
 #include <stdio.h>
@@ -132,6 +112,13 @@
 #define pg_attribute_unused()
 #endif
 
+/* restrict attribute */
+#ifdef HAVE_RESTRICT
+#define pg_restrict restrict
+#else
+#define pg_restrict
+#endif
+
 /*
  * Append PG_USED_FOR_ASSERTS_ONLY to definitions of variables that are only
  * used in assert-enabled builds, to avoid compiler warnings about unused
@@ -384,29 +371,9 @@
  *		it must be possible to coerce the compiler to allocate them on no
  *		more than MAXALIGN boundaries.
  */
-<<<<<<< HEAD
 #if defined(HAVE_INT128)
 typedef PG_INT128_TYPE int128;
 typedef unsigned PG_INT128_TYPE uint128;
-=======
-#if defined(PG_INT128_TYPE)
-#if defined(pg_attribute_aligned) || ALIGNOF_PG_INT128_TYPE <= MAXIMUM_ALIGNOF
-#define HAVE_INT128 1
-
-typedef PG_INT128_TYPE int128
-#if defined(pg_attribute_aligned)
-pg_attribute_aligned(MAXIMUM_ALIGNOF)
-#endif
-;
-
-typedef unsigned PG_INT128_TYPE uint128
-#if defined(pg_attribute_aligned)
-pg_attribute_aligned(MAXIMUM_ALIGNOF)
-#endif
-;
-
-#endif
->>>>>>> ce1663cd
 #endif
 
 /*
